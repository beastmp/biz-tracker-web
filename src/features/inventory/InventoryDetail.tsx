import { useState, useEffect } from 'react';
import { useParams, useNavigate, Link as RouterLink } from 'react-router-dom';
import {
  Box,
  Paper,
  Typography,
  Button,
  Grid,
  Divider,
  Chip,
  Card,
  CardContent,
  Stack,
  Alert,
  List,
  ListItem,
  ListItemText,
  CircularProgress,
  Accordion,
  AccordionSummary,
  AccordionDetails
} from '@mui/material';
import {
  ArrowBack,
  Edit,
  Delete,
  NoPhotography,
  Inventory,
  AttachMoney,
  Category,
  LocalOffer,
  Scale,
  CalendarToday,
  Money,
  ShoppingCart,
  LocalShipping,
  Transform,
  StackedBarChart,
  ExpandMore,
  Receipt,
  Straighten, // Add new icon for length
  SquareFoot, // Add new icon for area
  ViewInAr, // Add new icon for volume
  AddLink, // Add new icon for relationships
  Link // Add new icon for relationship links
} from '@mui/icons-material';
import { useItem, useDeleteItem, useDerivedItems, useRebuildItemInventory } from '@hooks/useItems';
import { useItemPurchases } from '@hooks/usePurchases';
import { useItemSales } from '@hooks/useSales';
import { formatCurrency } from '@utils/formatters';
import LoadingScreen from '@components/ui/LoadingScreen';
import ErrorFallback from '@components/ui/ErrorFallback';
import { useSettings } from '@hooks/useSettings';
import { isPopulatedItem, Item } from '@custTypes/models';
import { JSX, useMemo } from 'react';
import BreakdownItemsDialog from '@components/inventory/BreakdownItemsDialog';
// Import new relationship components
import AddRelationshipDialog from '@components/relationships/AddRelationshipDialog';
import RelationshipsDisplay from '@components/relationships/RelationshipsDisplay';

export default function InventoryDetail() {
  const { id } = useParams();
  const navigate = useNavigate();
  const { data: item, isLoading, error } = useItem(id);
  const { data: derivedItems = [], isLoading: derivedItemsLoading } = useDerivedItems(id);
  const deleteItem = useDeleteItem();
  const { settings } = useSettings();

  // Add hooks for related purchases and sales
  const {
    data: relatedPurchases = [],
    isLoading: purchasesLoading
  } = useItemPurchases(id);

  const {
    data: relatedSales = [],
    isLoading: salesLoading
  } = useItemSales(id);

  // Add rebuild inventory hook
  const rebuildItemInventory = useRebuildItemInventory(id);

  // Add breakdown dialog state
  const [breakdownDialogOpen, setBreakdownDialogOpen] = useState(false);
  const [successMessage, setSuccessMessage] = useState<string | null>(null);

  // Add relationship dialog state
  const [relationshipDialogOpen, setRelationshipDialogOpen] = useState(false);
  const [relationshipsRefreshTrigger, setRelationshipsRefreshTrigger] = useState(0);

  const data = item;

  // Handle successful item breakdown
  const handleItemsCreated = (items: Item[]) => {
    // Log each created item for debugging
    console.log(`Created ${items.length} derived items:`, items.map(item => ({
      id: item._id,
      name: item.name,
      hasDerivedFrom: !!item.derivedFrom,
      derivedFromItem: item.derivedFrom?.item
    })));

    setSuccessMessage(`Successfully created ${items.length} items from ${data?.name}`);
    setTimeout(() => setSuccessMessage(null), 5000);
  };

  // Add handler for refreshing relationships
  const handleRelationshipChange = () => {
    setRelationshipsRefreshTrigger(prev => prev + 1);
    setSuccessMessage("Relationships updated successfully");
    setTimeout(() => setSuccessMessage(null), 5000);
  };

  const handleDelete = async () => {
    if (!id || !window.confirm('Are you sure you want to delete this item?')) {
      return;
    }

    try {
      await deleteItem.mutateAsync(id);
      navigate('/inventory');
    } catch (error) {
      console.error('Failed to delete item:', error);
    }
  };

  const formatDate = (date: Date | string | undefined) => {
    if (!date) return 'Never';
    return new Date(date).toLocaleString();
  };

  // Add handler for rebuilding inventory
  const handleRebuildInventory = async () => {
    if (!id) return;

    try {
      const result = await rebuildItemInventory.mutateAsync();
      if (result.updated) {
        setSuccessMessage(`Successfully rebuilt inventory for ${data?.name}`);
      } else {
        setSuccessMessage(`No changes needed for ${data?.name}`);
      }
    } catch (error) {
      console.error('Failed to rebuild inventory:', error);
      setSuccessMessage('Failed to rebuild inventory. Please try again.');
    }
  };

  // Update inventory value calculation to handle all tracking types
  const inventoryValue = useMemo(() => {
    if (!data) return 0;

    switch (data?.trackingType) {
      case 'quantity':
        return (data?.price || 0) * (data?.quantity || 0);
      case 'weight':
        return data?.priceType === 'each'
            ? (data?.price || 0) * (data?.quantity || 0)
            : (data?.price || 0) * (data?.weight || 0);
      case 'length':
        return data?.priceType === 'each'
            ? (data?.price || 0) * (data?.quantity || 0)
            : (data?.price || 0) * (data?.length || 0);
      case 'area':
        return data?.priceType === 'each'
            ? (data?.price || 0) * (data?.quantity || 0)
            : (data?.price || 0) * (data?.area || 0);
      case 'volume':
        return data?.priceType === 'each'
            ? (data?.price || 0) * (data?.quantity || 0)
            : (data?.price || 0) * (data?.volume || 0);
      default:
        return (data?.price || 0) * (data?.quantity || 0);
    }
  }, [data]);

  // Update the getStockStatusColor function to properly handle all tracking types
  const getStockStatusColor = (item: typeof data): 'success' | 'warning' | 'error' => {
    if (!item) return 'success';

    switch (item.trackingType) {
      case 'quantity':
        if ((item.quantity || 0) === 0) return 'error';
        if (!settings.lowStockAlertsEnabled) return 'success';
        if ((item.quantity || 0) < settings.quantityThreshold) return 'warning';
        return 'success';

      case 'weight': {
        if ((item.weight || 0) === 0) return 'error';
        if (!settings.lowStockAlertsEnabled) return 'success';

        // Different thresholds based on weight unit
        const weightLowThreshold =
          item.weightUnit === 'kg' ? settings.weightThresholds.kg :
            item.weightUnit === 'g' ? settings.weightThresholds.g :
              item.weightUnit === 'lb' ? settings.weightThresholds.lb :
                item.weightUnit === 'oz' ? settings.weightThresholds.oz : 5;

        if ((item.weight || 0) < weightLowThreshold) return 'warning';
        return 'success';
      }
      case 'length':
        if ((item.length || 0) === 0) return 'error';
        return 'success';

      case 'area':
        if ((item.area || 0) === 0) return 'error';
        return 'success';

      case 'volume':
        if ((item.volume || 0) === 0) return 'error';
        return 'success';

      default:
        return 'success';
    }
  };

  // Shared function to render related items (used for both materials and products)
  const renderRelatedItem = (
    item: string | Item | null | undefined,
    index: number,
    extraContent?: JSX.Element
  ) => {
    const isPopulated = isPopulatedItem(item);
    const itemId = isPopulated ? item._id : (typeof item === 'string' ? item : '');
    const itemName = isPopulated ? item.name : 'Unknown Item';
    const itemImage = isPopulated && item.imageUrl ? item.imageUrl : '/placeholder.png';

    return (
      <Box
        key={itemId?.toString() || index.toString()}
        sx={{ display: 'flex', alignItems: 'center', justifyContent: 'space-between' }}
      >
        <Box sx={{ display: 'flex', alignItems: 'center' }}>
          <img
            src={itemImage}
            alt={itemName}
            style={{
              width: 40,
              height: 40,
              borderRadius: 4,
              marginRight: 16,
              objectFit: 'cover',
              background: '#f5f5f5'
            }}
          />
          <Box>
            {itemId ? (
              <RouterLink
                to={`/inventory/${itemId}`}
                style={{ textDecoration: 'none', color: 'inherit' }}
              >
                <Typography variant="subtitle1">{itemName}</Typography>
              </RouterLink>
            ) : (
              <Typography variant="subtitle1">{itemName}</Typography>
            )}
            {extraContent}
          </Box>
        </Box>
      </Box>
    );
  };

  useEffect(() => {
    if (item) {
      console.log("Loaded item details:", {
        id: item._id,
        name: item.name,
        sku: item.sku,
        hasDerivedFrom: !!item.derivedFrom,
        derivedFromItem: item.derivedFrom?.item,
        derivedFromItemType: item.derivedFrom?.item ? typeof item.derivedFrom.item : null,
        derivedItemsCount: item.derivedItems?.length || 0
      });
    }
  }, [item]);

  if (isLoading) {
    return <LoadingScreen />;
  }

  if (error || !item) {
    return (
      <Box>
        <Box sx={{ display: 'flex', justifyContent: 'space-between', mb: 3, alignItems: 'center' }}>
          <Typography variant="h4" component="h1">
            Item Not Found
          </Typography>
          <Button
            variant="outlined"
            startIcon={<ArrowBack />}
            component={RouterLink}
            to="/inventory"
          >
            Back to Inventory
          </Button>
        </Box>
        <ErrorFallback error={error as Error} message="The requested item could not be found" />
      </Box>
    );
  }

  return (
    <Box>
      {/* Success message */}
      {successMessage && (
        <Alert
          severity="success"
          sx={{ mb: 2 }}
          onClose={() => setSuccessMessage(null)}
        >
          {successMessage}
        </Alert>
      )}

      {/* Header with navigation and actions */}
      <Box sx={{ mb: 3 }}>
        <Grid container alignItems="center" spacing={2}>
          <Grid size="grow">
            <Box sx={{ display: 'flex', alignItems: 'center', gap: 1 }}>
              <Button
                component={RouterLink}
                to="/inventory"
                startIcon={<ArrowBack />}
                variant="outlined"
                size="small"
                sx={{ mr: 1 }}
              >
                Back
              </Button>
              <Typography variant="h4" component="div">
                {data?.name}
              </Typography>
              {data?.category && (
                <Chip
                  label={data?.category}
                  size="small"
                  color="primary"
                  variant="outlined"
                  sx={{ ml: 1 }}
                />
              )}
              {/* Add a chip to show if this item is derived */}
              {data?.derivedFrom && isPopulatedItem(data.derivedFrom.item) && (
                <Chip
                  label="Derived Item"
                  size="small"
                  color="secondary"
                  icon={<Transform fontSize="small" />}
                  sx={{ ml: 1 }}
                />
              )}
            </Box>
            <Typography variant="subtitle1" color="text.secondary" sx={{ mt: 0.5 }}>
              SKU: {data?.sku}
            </Typography>
          </Grid>
          <Grid>
            <Stack direction="row" spacing={1}>
              {/* Add relationship button */}
              <Button
                variant="outlined"
                color="primary"
                startIcon={<AddLink />}
                onClick={() => setRelationshipDialogOpen(true)}
              >
                Add Relationship
              </Button>

              {/* Existing buttons */}
              <Button
                variant="outlined"
                color="info"
                startIcon={<StackedBarChart />}
                onClick={handleRebuildInventory}
                disabled={rebuildItemInventory.isPending}
              >
                {rebuildItemInventory.isPending ? 'Rebuilding...' : 'Rebuild Inventory'}
              </Button>

              {/* Add breakdown button for generic materials */}
              {(data?.itemType === 'material' || data?.itemType === 'both') &&
                data?.quantity > 0 && !data.derivedFrom && (
                  <Button
                    variant="outlined"
                    color="secondary"
                    startIcon={<Transform />}
                    onClick={() => setBreakdownDialogOpen(true)}
                  >
                    Break Down
                  </Button>
                )}
              <Button
                component={RouterLink}
                to={`/inventory/${id}/edit`}
                startIcon={<Edit />}
                variant="contained"
                color="primary"
              >
                Edit
              </Button>
              <Button
                onClick={handleDelete}
                startIcon={<Delete />}
                variant="outlined"
                color="error"
              >
                Delete
              </Button>
            </Stack>
          </Grid>
        </Grid>
      </Box>

      <Grid container spacing={3}>
        {/* Left column */}
        <Grid size={{ xs: 12, md: 8 }}>
          <Grid container spacing={3}>
            {/* Item Image */}
            <Grid size={{ xs: 12 }}>
              <Paper sx={{ p: 3, height: '100%', overflow: 'hidden', borderRadius: 2 }}>
                {data?.imageUrl ? (
                  <Box
                    sx={{
                      height: 300,
                      backgroundImage: `url(${data?.imageUrl})`,
                      backgroundSize: 'contain',
                      backgroundPosition: 'center',
                      backgroundRepeat: 'no-repeat',
                      borderRadius: 1
                    }}
                  />
                ) : (
                  <Box
                    sx={{
                      height: 300,
                      display: 'flex',
                      flexDirection: 'column',
                      alignItems: 'center',
                      justifyContent: 'center',
                      backgroundColor: '#f5f5f5',
                      borderRadius: 1
                    }}
                  >
                    <NoPhotography sx={{ fontSize: 60, color: '#cccccc', mb: 1 }} />
                    <Typography variant="body2" color="text.secondary">
                      No image available
                    </Typography>
                  </Box>
                )}
              </Paper>
            </Grid>

            {/* Key Metrics */}
            <Grid size={{ xs: 12, sm: 6, lg: 3 }}>
              <Card sx={{ bgcolor: 'primary.light', color: 'primary.contrastText' }}>
                <CardContent>
                  <Box sx={{ display: 'flex', alignItems: 'center', mb: 1 }}>
                    <AttachMoney sx={{ mr: 1 }} />
                    <Typography variant="h6">Pricing</Typography>
                  </Box>
                  <Box sx={{ display: 'flex', flexDirection: 'column' }}>
                    <Box sx={{ display: 'flex', justifyContent: 'space-between' }}>
                      <Typography variant="body2" sx={{ opacity: 0.8 }}>Cost:</Typography>
                      <Typography variant="h6">{formatCurrency(data?.cost || 0)}</Typography>
                    </Box>
                    <Box sx={{ display: 'flex', justifyContent: 'space-between' }}>
                      <Typography variant="body2" sx={{ opacity: 0.8 }}>Sale:</Typography>
                      <Typography variant="h6">{formatCurrency(data?.price || 0)}</Typography>
                    </Box>
                  </Box>
                </CardContent>
              </Card>
            </Grid>

            <Grid size={{ xs: 12, sm: 6, lg: 3 }}>
              <Card sx={{
                bgcolor:
                  getStockStatusColor(data) === 'success' ? 'success.light' :
                    getStockStatusColor(data) === 'warning' ? 'warning.light' : 'error.light',
                color:
                  getStockStatusColor(data) === 'success' ? 'success.contrastText' :
                    getStockStatusColor(data) === 'warning' ? 'warning.contrastText' : 'error.contrastText'
              }}>
                <CardContent>
                  <Box sx={{ display: 'flex', alignItems: 'center', mb: 1 }}>
                    <Inventory sx={{ mr: 1 }} />
                    <Typography variant="h6">Stock</Typography>
                  </Box>
                  <Typography variant="h4">
                    {data?.trackingType === 'quantity' && `${data?.quantity || 0}`}
                    {data?.trackingType === 'weight' && `${data?.weight || 0}${data?.weightUnit}`}
                    {data?.trackingType === 'length' && `${data?.length || 0}${data?.lengthUnit}`}
                    {data?.trackingType === 'area' && `${data?.area || 0}${data?.areaUnit}`}
                    {data?.trackingType === 'volume' && `${data?.volume || 0}${data?.volumeUnit}`}
                  </Typography>
                  <Typography variant="body2" sx={{ mt: 1, opacity: 0.8 }}>
                    {data?.trackingType === 'quantity'
                      ? 'units available'
                      : data?.priceType === 'each'
                        ? `${data?.quantity || 0} packages`
                        : `total ${data?.trackingType}`}
                  </Typography>
                </CardContent>
              </Card>
            </Grid>

            <Grid size={{ xs: 12, sm: 6, lg: 3 }}>
              <Card sx={{ bgcolor: 'info.light', color: 'info.contrastText' }}>
                <CardContent>
                  <Box sx={{ display: 'flex', alignItems: 'center', mb: 1 }}>
                    <Money sx={{ mr: 1 }} />
                    <Typography variant="h6">Value</Typography>
                  </Box>
                  <Typography variant="h4">
                    {formatCurrency(inventoryValue)}
                  </Typography>
                  <Typography variant="body2" sx={{ mt: 1, opacity: 0.8 }}>
                    total inventory value
                  </Typography>
                </CardContent>
              </Card>
            </Grid>

            <Grid size={{ xs: 12, sm: 6, lg: 3 }}>
              <Card>
                <CardContent>
                  <Box sx={{ display: 'flex', alignItems: 'center', mb: 1 }}>
                    <CalendarToday sx={{ mr: 1 }} />
                    <Typography variant="h6">Last Updated</Typography>
                  </Box>
                  <Typography variant="body1" sx={{ fontWeight: 'medium' }}>
                    {formatDate(data?.lastUpdated)}
                  </Typography>
                </CardContent>
              </Card>
            </Grid>

            {/* Item Description */}
            {data?.description && (
              <Grid size={{ xs: 12 }}>
                <Paper sx={{ p: 3 }}>
                  <Typography variant="h6" gutterBottom sx={{ display: 'flex', alignItems: 'center' }}>
                    <Category sx={{ mr: 1, fontSize: 20 }} />
                    Description
                  </Typography>
                  <Divider sx={{ mb: 2 }} />
                  <Typography variant="body1">
                    {data?.description}
                  </Typography>
                </Paper>
              </Grid>
            )}

            {/* Tags */}
            <Grid size={{ xs: 12 }}>
              <Paper sx={{ p: 3 }}>
                <Typography variant="h6" gutterBottom sx={{ display: 'flex', alignItems: 'center' }}>
                  <LocalOffer sx={{ mr: 1, fontSize: 20 }} />
                  Tags
                </Typography>
                <Divider sx={{ mb: 2 }} />

                {data?.tags && data?.tags.length > 0 ? (
                  <Box sx={{ display: 'flex', flexWrap: 'wrap', gap: 1 }}>
                    {data?.tags.map(tag => (
                      <Chip
                        key={tag}
                        label={tag}
                        color="primary"
                        variant="outlined"
                        sx={{ borderRadius: 1 }}
                      />
                    ))}
                  </Box>
                ) : (
                  <Typography variant="body2" color="text.secondary">
                    No tags added
                  </Typography>
                )}
              </Paper>
<<<<<<< HEAD
            </Grid2>

            {/* Add Relationships Display Here */}
            <Grid2 size={{ xs: 12 }}>
              {data && data._id && (
                <RelationshipsDisplay
                  entityId={data._id}
                  entityType="Item"
                  title="Relationships"
                  allowConversion={true}
                  onRelationshipChange={handleRelationshipChange}
                  key={`relationships-${relationshipsRefreshTrigger}`}
                />
              )}
            </Grid2>
          </Grid2>
        </Grid2>
=======
            </Grid>
          </Grid>
        </Grid>
>>>>>>> fc509955

        {/* Right Column */}
        <Grid size={{ xs: 12, md: 4 }}>
          {/* Item Details */}
          <Paper sx={{ p: 3, mb: 3 }}>
            <Typography variant="h6" gutterBottom>
              Item Details
            </Typography>
            <Divider sx={{ mb: 2 }} />

            <Stack spacing={2}>
              <Box>
                <Typography variant="subtitle2" color="text.secondary">
                  Tracking Type
                </Typography>
                <Typography variant="body1">
                  {(() => {
                    switch(data?.trackingType) {
                      case 'quantity':
                        return (
                          <Chip
                            icon={<Inventory fontSize="small" />}
                            label="Track by Quantity"
                            size="small"
                            variant="outlined"
                          />
                        );
                      case 'weight':
                        return (
                          <Chip
                            icon={<Scale fontSize="small" />}
                            label="Track by Weight"
                            size="small"
                            variant="outlined"
                          />
                        );
                      case 'length':
                        return (
                          <Chip
                            icon={<Straighten fontSize="small" />}
                            label="Track by Length"
                            size="small"
                            variant="outlined"
                          />
                        );
                      case 'area':
                        return (
                          <Chip
                            icon={<SquareFoot fontSize="small" />}
                            label="Track by Area"
                            size="small"
                            variant="outlined"
                          />
                        );
                      case 'volume':
                        return (
                          <Chip
                            icon={<ViewInAr fontSize="small" />}
                            label="Track by Volume"
                            size="small"
                            variant="outlined"
                          />
                        );
                      default:
                        return (
                          <Chip
                            icon={<Inventory fontSize="small" />}
                            label="Track by Quantity"
                            size="small"
                            variant="outlined"
                          />
                        );
                    }
                  })()}
                </Typography>
              </Box>

              <Box>
                <Typography variant="subtitle2" color="text.secondary">
                  Price Type
                </Typography>
                <Typography variant="body1">
                  {(() => {
                    switch(data?.priceType) {
                      case 'each':
                        return <Chip
                          icon={<AttachMoney fontSize="small" />}
                          label="Price per Item/Package"
                          size="small"
                          variant="outlined"
                        />;
                      case 'per_weight_unit':
                        return <Chip
                          icon={<AttachMoney fontSize="small" />}
                          label={`Price per ${data?.weightUnit}`}
                          size="small"
                          variant="outlined"
                        />;
                      case 'per_length_unit':
                        return <Chip
                          icon={<AttachMoney fontSize="small" />}
                          label={`Price per ${data?.lengthUnit}`}
                          size="small"
                          variant="outlined"
                        />;
                      case 'per_area_unit':
                        return <Chip
                          icon={<AttachMoney fontSize="small" />}
                          label={`Price per ${data?.areaUnit}`}
                          size="small"
                          variant="outlined"
                        />;
                      case 'per_volume_unit':
                        return <Chip
                          icon={<AttachMoney fontSize="small" />}
                          label={`Price per ${data?.volumeUnit}`}
                          size="small"
                          variant="outlined"
                        />;
                      default:
                        return <Chip
                          icon={<AttachMoney fontSize="small" />}
                          label="Price per Item"
                          size="small"
                          variant="outlined"
                        />;
                    }
                  })()}
                </Typography>
              </Box>

              <Box>
                <Typography variant="subtitle2" color="text.secondary">
                  Item Type
                </Typography>
                <Typography variant="body1">
                  {data?.itemType === 'material' ? (
                    <Chip
                      icon={<Category fontSize="small" />}
                      label="Raw Material"
                      size="small"
                      variant="outlined"
                    />
                  ) : data?.itemType === 'product' ? (
                    <Chip
                      icon={<Inventory fontSize="small" />}
                      label="Finished Product"
                      size="small"
                      variant="outlined"
                    />
                  ) : (
                    <Chip
                      icon={<Category fontSize="small" />}
                      label="Material & Product"
                      size="small"
                      variant="outlined"
                    />
                  )}
                </Typography>
              </Box>

              <Divider />

              <Box>
                <Typography variant="subtitle2" color="text.secondary">
                  Stock Details
                </Typography>
                {(() => {
                  switch(data?.trackingType) {
                    case 'quantity':
                      return (
                        <Typography variant="body1" sx={{ mt: 1, display: 'flex', alignItems: 'center' }}>
                          <Inventory fontSize="small" sx={{ mr: 1, color: 'text.secondary' }} />
                          {data?.quantity} units in stock
                        </Typography>
                      );
                    case 'weight':
                      return (
                        <Box>
                          {data?.priceType === 'each' && (
                            <Typography variant="body1" sx={{ mt: 1, display: 'flex', alignItems: 'center' }}>
                              <Inventory fontSize="small" sx={{ mr: 1, color: 'text.secondary' }} />
                              {data?.quantity || 0} packages in stock
                            </Typography>
                          )}
                          <Typography variant="body1" sx={{ mt: 1, display: 'flex', alignItems: 'center' }}>
                            <Scale fontSize="small" sx={{ mr: 1, color: 'text.secondary' }} />
                            {data?.weight || 0}{data?.weightUnit} in stock
                          </Typography>
                        </Box>
                      );
                    case 'length':
                      return (
                        <Box>
                          {data?.priceType === 'each' && (
                            <Typography variant="body1" sx={{ mt: 1, display: 'flex', alignItems: 'center' }}>
                              <Inventory fontSize="small" sx={{ mr: 1, color: 'text.secondary' }} />
                              {data?.quantity || 0} packages in stock
                            </Typography>
                          )}
                          <Typography variant="body1" sx={{ mt: 1, display: 'flex', alignItems: 'center' }}>
                            <Straighten fontSize="small" sx={{ mr: 1, color: 'text.secondary' }} />
                            {data?.length || 0}{data?.lengthUnit} in stock
                          </Typography>
                        </Box>
                      );
                    case 'area':
                      return (
                        <Box>
                          {data?.priceType === 'each' && (
                            <Typography variant="body1" sx={{ mt: 1, display: 'flex', alignItems: 'center' }}>
                              <Inventory fontSize="small" sx={{ mr: 1, color: 'text.secondary' }} />
                              {data?.quantity || 0} packages in stock
                            </Typography>
                          )}
                          <Typography variant="body1" sx={{ mt: 1, display: 'flex', alignItems: 'center' }}>
                            <SquareFoot fontSize="small" sx={{ mr: 1, color: 'text.secondary' }} />
                            {data?.area || 0}{data?.areaUnit} in stock
                          </Typography>
                        </Box>
                      );
                    case 'volume':
                      return (
                        <Box>
                          {data?.priceType === 'each' && (
                            <Typography variant="body1" sx={{ mt: 1, display: 'flex', alignItems: 'center' }}>
                              <Inventory fontSize="small" sx={{ mr: 1, color: 'text.secondary' }} />
                              {data?.quantity || 0} packages in stock
                            </Typography>
                          )}
                          <Typography variant="body1" sx={{ mt: 1, display: 'flex', alignItems: 'center' }}>
                            <ViewInAr fontSize="small" sx={{ mr: 1, color: 'text.secondary' }} />
                            {data?.volume || 0}{data?.volumeUnit} in stock
                          </Typography>
                        </Box>
                      );
                    default:
                      return (
                        <Typography variant="body1" sx={{ mt: 1, display: 'flex', alignItems: 'center' }}>
                          <Inventory fontSize="small" sx={{ mr: 1, color: 'text.secondary' }} />
                          {data?.quantity} units in stock
                        </Typography>
                      );
                  }
                })()}
              </Box>

              <Divider />

              <Box>
                <Typography variant="subtitle2" color="text.secondary">
                  Sale Price
                </Typography>
                <Typography variant="h5" color="primary" sx={{ mt: 1, fontWeight: 'bold' }}>
                  {formatCurrency(data?.price || 0)}
                  <Typography component="span" variant="body2" color="text.secondary" sx={{ ml: 0.5 }}>
                    {(() => {
                      switch(data?.priceType) {
                        case 'each':
                          return data?.trackingType === 'quantity' ? 'per item' : 'per package';
                        case 'per_weight_unit':
                          return `per ${data?.weightUnit}`;
                        case 'per_length_unit':
                          return `per ${data?.lengthUnit}`;
                        case 'per_area_unit':
                          return `per ${data?.areaUnit}`;
                        case 'per_volume_unit':
                          return `per ${data?.volumeUnit}`;
                        default:
                          return 'per unit';
                      }
                    })()}
                  </Typography>
                </Typography>
              </Box>

              <Divider />

              {/* Cost Information */}
              <Box>
                <Typography variant="subtitle2" color="text.secondary">
                  Cost Information
                </Typography>
                <Box sx={{ mt: 1, display: 'flex', flexDirection: 'column' }}>
                  <Box sx={{ display: 'flex', justifyContent: 'space-between' }}>
                    <Typography variant="body2" color="text.secondary">Purchase Cost:</Typography>
                    <Typography variant="body1" fontWeight="medium">
                      {formatCurrency(data?.cost || 0)}
                    </Typography>
                  </Box>

                  <Box sx={{ display: 'flex', justifyContent: 'space-between', mt: 0.5 }}>
                    <Typography variant="body2" color="text.secondary">Markup:</Typography>
                    <Typography variant="body1" fontWeight="medium" color={data?.price || 0 > (data?.cost || 0) ? 'success.main' : 'error.main'}>
                      {data?.cost || 0 ? `${Math.round(((data?.price || 0) / (data?.cost || 0) - 1) * 100)}%` : 'N/A'}
                    </Typography>
                  </Box>

                  <Box sx={{ display: 'flex', justifyContent: 'space-between', mt: 0.5 }}>
                    <Typography variant="body2" color="text.secondary">Profit per Unit:</Typography>
                    <Typography variant="body1" fontWeight="medium" color={(data?.price || 0) > (data?.cost || 0) ? 'success.main' : 'error.main'}>
                      {formatCurrency((data?.price || 0) - (data?.cost || 0))}
                    </Typography>
                  </Box>
                </Box>
              </Box>

              {/* Pack Information for Materials */}
              {(data?.itemType === 'material' || data?.itemType === 'both') && data?.packInfo?.isPack && (
                <>
                  <Divider />
                  <Box>
                    <Typography variant="subtitle2" color="text.secondary">
                      Pack Information
                    </Typography>
                    <Box sx={{ mt: 1 }}>
                      <Box sx={{ display: 'flex', justifyContent: 'space-between' }}>
                        <Typography variant="body2" color="text.secondary">Units per Pack:</Typography>
                        <Typography variant="body1">{data?.packInfo.unitsPerPack}</Typography>
                      </Box>

                      <Box sx={{ display: 'flex', justifyContent: 'space-between', mt: 0.5 }}>
                        <Typography variant="body2" color="text.secondary">Cost per Unit:</Typography>
                        <Typography variant="body1">
                          {formatCurrency(data?.packInfo.costPerUnit || 0)}
                        </Typography>
                      </Box>

                      <Box sx={{ display: 'flex', justifyContent: 'space-between', mt: 0.5 }}>
                        <Typography variant="body2" color="text.secondary">Pack Cost:</Typography>
                        <Typography variant="body1">
                          {formatCurrency((data?.packInfo.costPerUnit || 0) * (data?.packInfo.unitsPerPack || 1))}
                        </Typography>
                      </Box>
                    </Box>
                  </Box>
                </>
              )}
            </Stack>
          </Paper>

          {/* Actions */}
          <Paper sx={{ p: 3, mb: 3 }}>
            <Typography variant="h6" gutterBottom>
              Quick Actions
            </Typography>
            <Divider sx={{ mb: 2 }} />

            <Stack spacing={2}>
              <Button
                fullWidth
                variant="outlined"
                color="primary"
                startIcon={<ShoppingCart />}
                component={RouterLink}
                to={`/sales/new?item=${id}`}
              >
                Create Sale with Item
              </Button>

              <Button
                fullWidth
                variant="outlined"
                color="primary"
                startIcon={<LocalShipping />}
                component={RouterLink}
                to={`/purchases/new?item=${id}`}
              >
                Create Purchase for Item
              </Button>
            </Stack>
          </Paper>

          {/* Materials & Products Relationships */}
          {(data?.itemType === 'product' || data?.itemType === 'both') && (
            <Paper sx={{ p: 3, mb: 3 }}>
              <Typography variant="h6" gutterBottom>
                Materials Used
              </Typography>
              <Divider sx={{ mb: 2 }} />

              {data?.components && data?.components.length > 0 ? (
                <Stack spacing={2}>
                  {data?.components.map((component, index) => {
                    const material = component.item || null;
                    const isPopulated = isPopulatedItem(material);
                    const materialCost = isPopulated && (material.cost || 0) ? (material.cost || 0) : 0;

                    return (
                      <Box
                        key={index}
                        sx={{ display: 'flex', justifyContent: 'space-between', width: '100%' }}
                      >
                        {renderRelatedItem(
                          material,
                          index,
                          <Typography variant="body2" color="text.secondary">
                            {component.quantity || 0} × {component.weight
                              ? `${component.weight} ${component.weightUnit || ''}`
                              : 'units'} used
                          </Typography>
                        )}
                        <Typography variant="subtitle1" color="primary">
                          {formatCurrency((component.quantity || 0) * materialCost)}
                        </Typography>
                      </Box>
                    );
                  })}
                </Stack>
              ) : (
                <Typography variant="body2" color="text.secondary">
                  This material is not used in any products yet.
                </Typography>
              )}
            </Paper>
          )}

          {/* Add Derived Items Section - show if item has derived items */}
          {!derivedItemsLoading && derivedItems.length > 0 && (
            <Paper sx={{ p: 3, mb: 3 }}>
              <Typography variant="h6" gutterBottom>
                Derived Items
              </Typography>
              <Divider sx={{ mb: 2 }} />

              <Stack spacing={2}>
                {derivedItems.map((derivedItem) => (
                  <Box
                    key={derivedItem._id}
                    sx={{ display: 'flex', justifyContent: 'space-between', width: '100%' }}
                  >
                    {renderRelatedItem(
                      derivedItem,
                      0,
                      <Typography variant="body2" color="text.secondary">
                        {derivedItem.derivedFrom?.quantity || 0} units allocated
                      </Typography>
                    )}
                  </Box>
                ))}
              </Stack>
            </Paper>
          )}

          {/* Enhance the Source Item Section - replace the existing source item section with this improved version */}
          {data?.derivedFrom && isPopulatedItem(data.derivedFrom.item) && (
            <Paper sx={{ p: 3, mb: 3, border: '1px solid', borderColor: 'secondary.main', borderRadius: 2 }}>
              <Box sx={{ display: 'flex', alignItems: 'center', mb: 1 }}>
                <Transform sx={{ color: 'secondary.main', mr: 1 }} />
                <Typography variant="h6" color="secondary.main">
                  Derived From
                </Typography>
              </Box>
              <Divider sx={{ mb: 2 }} />

              <Grid container spacing={2}>
                <Grid size={{ xs: 12, md: 8 }}>
                  <Box sx={{ display: 'flex', alignItems: 'center' }}>
                    {data.derivedFrom.item.imageUrl ? (
                      <Box
                        component="img"
                        src={data.derivedFrom.item.imageUrl}
                        alt={data.derivedFrom.item.name}
                        sx={{
                          width: 60,
                          height: 60,
                          borderRadius: 1,
                          mr: 2,
                          objectFit: 'contain',
                          border: '1px solid',
                          borderColor: 'divider',
                        }}
                      />
                    ) : (
                      <Box
                        sx={{
                          width: 60,
                          height: 60,
                          display: 'flex',
                          alignItems: 'center',
                          justifyContent: 'center',
                          borderRadius: 1,
                          mr: 2,
                          bgcolor: 'action.hover',
                        }}
                      >
                        <NoPhotography />
                      </Box>
                    )}
                    <Box>
                      <Button
                        component={RouterLink}
                        to={`/inventory/${data.derivedFrom.item._id}`}
                        variant="text"
                        sx={{ fontWeight: 'bold', p: 0, textAlign: 'left' }}
                      >
                        {data.derivedFrom.item.name}
                      </Button>
                      <Typography variant="body2" color="text.secondary">
                        SKU: {data.derivedFrom.item.sku}
                      </Typography>
                      <Typography variant="body2" color="text.secondary">
                        {data.derivedFrom.item.category}
                      </Typography>
                    </Box>
                  </Box>
                </Grid>

                <Grid size={{ xs: 12, md: 4 }}>
                  <Typography variant="subtitle2" color="text.secondary" gutterBottom>
                    Derivation Details
                  </Typography>
                  <Box sx={{ mb: 1 }}>
                    <Typography variant="body2" color="text.secondary">
                      Quantity Allocated:
                    </Typography>
                    <Typography variant="body1" fontWeight="medium">
                      {data.derivedFrom.quantity || 0} units
                    </Typography>
                  </Box>

                  {data.derivedFrom.weight && data.derivedFrom.weightUnit && (
                    <Box>
                      <Typography variant="body2" color="text.secondary">
                        Weight Allocated:
                      </Typography>
                      <Typography variant="body1" fontWeight="medium">
                        {data.derivedFrom.weight} {data.derivedFrom.weightUnit}
                      </Typography>
                    </Box>
                  )}
                </Grid>
              </Grid>

              <Divider sx={{ my: 2 }} />

              <Button
                component={RouterLink}
                to={`/inventory/${data.derivedFrom.item._id}`}
                startIcon={<ArrowBack />}
                color="secondary"
                variant="outlined"
                size="small"
              >
                Go To Source Item
              </Button>
            </Paper>
          )}

          {/* Purchase History */}
          <Accordion defaultExpanded={false} sx={{ mb: 3 }}>
            <AccordionSummary expandIcon={<ExpandMore />}>
              <Box sx={{ display: 'flex', alignItems: 'center' }}>
                <ShoppingCart sx={{ mr: 1, color: 'primary.main' }} />
                <Typography variant="h6">Purchase History</Typography>
                <Chip
                  label={relatedPurchases.length}
                  size="small"
                  color="primary"
                  sx={{ ml: 1 }}
                />
              </Box>
            </AccordionSummary>
            <AccordionDetails>
              {purchasesLoading ? (
                <Box sx={{ display: 'flex', justifyContent: 'center', p: 2 }}>
                  <CircularProgress size={24} />
                </Box>
              ) : relatedPurchases.length > 0 ? (
                <List disablePadding>
                  {relatedPurchases.slice(0, 5).map((purchase) => (
                    <ListItem
                      key={purchase._id}
                      component={RouterLink}
                      to={`/purchases/${purchase._id}`}
                      sx={{
                        px: 0,
                        borderBottom: '1px solid',
                        borderColor: 'divider',
                        textDecoration: 'none',
                        color: 'text.primary',
                        '&:hover': {
                          bgcolor: 'action.hover'
                        }
                      }}
                    >
                      <ListItemText
                        primary={
                          <Typography variant="body1">
                            {purchase.invoiceNumber || `Purchase #${purchase._id?.toString().slice(-6)}`}
                          </Typography>
                        }
                        secondary={
                          <>
                            <Typography variant="body2" component="span" color="text.secondary">
                              {formatDate(purchase.purchaseDate)} •
                            </Typography>
                            <Typography variant="body2" component="span" color="primary" sx={{ ml: 1 }}>
                              {formatCurrency(purchase.total)}
                            </Typography>
                          </>
                        }
                      />
                    </ListItem>
                  ))}
                  {relatedPurchases.length > 5 && (
                    <ListItem
                      // component={Button}
                      to="/purchases"
                      component={RouterLink}
                      sx={{
                        justifyContent: 'center',
                        color: 'primary.main',
                        textDecoration: 'none'
                      }}
                    >
                      View all {relatedPurchases.length} purchases
                    </ListItem>
                  )}
                </List>
              ) : (
                <Typography color="text.secondary" align="center">
                  No purchase history found for this item
                </Typography>
              )}
            </AccordionDetails>
          </Accordion>

          {/* Sales History */}
          <Accordion defaultExpanded={false} sx={{ mb: 3 }}>
            <AccordionSummary expandIcon={<ExpandMore />}>
              <Box sx={{ display: 'flex', alignItems: 'center' }}>
                <Receipt sx={{ mr: 1, color: 'secondary.main' }} />
                <Typography variant="h6">Sales History</Typography>
                <Chip
                  label={relatedSales.length}
                  size="small"
                  color="secondary"
                  sx={{ ml: 1 }}
                />
              </Box>
            </AccordionSummary>
            <AccordionDetails>
              {salesLoading ? (
                <Box sx={{ display: 'flex', justifyContent: 'center', p: 2 }}>
                  <CircularProgress size={24} />
                </Box>
              ) : relatedSales.length > 0 ? (
                <List disablePadding>
                  {relatedSales.slice(0, 5).map((sale) => (
                    <ListItem
                      key={sale._id}
                      component={RouterLink}
                      to={`/sales/${sale._id}`}
                      sx={{
                        px: 0,
                        borderBottom: '1px solid',
                        borderColor: 'divider',
                        textDecoration: 'none',
                        color: 'text.primary',
                        '&:hover': {
                          bgcolor: 'action.hover'
                        }
                      }}
                    >
                      <ListItemText
                        primary={
                          <Typography variant="body1">
                            {sale.customerName || `Sale #${sale._id?.toString().slice(-6)}`}
                          </Typography>
                        }
                        secondary={
                          <>
                            <Typography variant="body2" component="span" color="text.secondary">
                              {formatDate(sale.createdAt)} •
                            </Typography>
                            <Typography variant="body2" component="span" color="secondary" sx={{ ml: 1 }}>
                              {formatCurrency(sale.total)}
                            </Typography>
                          </>
                        }
                      />
                    </ListItem>
                  ))}
                  {relatedSales.length > 5 && (
                    <ListItem
                      // component={Button}
                      to="/sales"
                      component={RouterLink}
                      sx={{
                        justifyContent: 'center',
                        color: 'secondary.main',
                        textDecoration: 'none'
                      }}
                    >
                      View all {relatedSales.length} sales
                    </ListItem>
                  )}
                </List>
              ) : (
                <Typography color="text.secondary" align="center">
                  No sales history found for this item
                </Typography>
              )}
            </AccordionDetails>
          </Accordion>

          {/* Transaction Summary */}
          {(relatedPurchases.length > 0 || relatedSales.length > 0) && (
            <Paper sx={{ p: 3, mb: 3 }}>
              <Typography variant="h6" gutterBottom>
                Transaction Summary
              </Typography>
              <Divider sx={{ mb: 2 }} />

              <Stack spacing={2}>
                <Box>
                  <Box sx={{ display: 'flex', justifyContent: 'space-between' }}>
                    <Typography variant="subtitle2" color="text.secondary">
                      Total Purchases:
                    </Typography>
                    <Typography variant="subtitle1">
                      {relatedPurchases.length} orders
                    </Typography>
                  </Box>
                  <Box sx={{ display: 'flex', justifyContent: 'space-between', mt: 0.5 }}>
                    <Typography variant="subtitle2" color="text.secondary">
                      Total Spent:
                    </Typography>
                    <Typography variant="subtitle1" color="primary.main">
                      {formatCurrency(
                        relatedPurchases.reduce((sum, purchase) => {
                          // Find the specific item in this purchase
                          const purchaseItem = purchase.items.find(i =>
                            (typeof i.item === 'object' && i.item?._id === id) ||
                            (typeof i.item === 'string' && i.item === id)
                          );
                          return sum + (purchaseItem?.totalCost || 0);
                        }, 0)
                      )}
                    </Typography>
                  </Box>
                </Box>

                <Divider />

                <Box>
                  <Box sx={{ display: 'flex', justifyContent: 'space-between' }}>
                    <Typography variant="subtitle2" color="text.secondary">
                      Total Sales:
                    </Typography>
                    <Typography variant="subtitle1">
                      {relatedSales.length} orders
                    </Typography>
                  </Box>
                  <Box sx={{ display: 'flex', justifyContent: 'space-between', mt: 0.5 }}>
                    <Typography variant="subtitle2" color="text.secondary">
                      Total Revenue:
                    </Typography>
                    <Typography variant="subtitle1" color="secondary.main">
                      {formatCurrency(
                        relatedSales.reduce((sum, sale) => {
                          // Find the specific item in this sale
                          const saleItem = sale.items.find(i =>
                            (typeof i.item === 'object' && i.item?._id === id) ||
                            (typeof i.item === 'string' && i.item === id)
                          );
                          return sum + (saleItem ? saleItem.quantity * saleItem.priceAtSale : 0);
                        }, 0)
                      )}
                    </Typography>
                  </Box>
                </Box>
              </Stack>
            </Paper>
          )}
        </Grid>
      </Grid>

      {/* Breakdown Dialog */}
      <BreakdownItemsDialog
        open={breakdownDialogOpen}
        onClose={() => setBreakdownDialogOpen(false)}
        sourceItem={data || null}
        onItemsCreated={handleItemsCreated}
      />

      {/* Add Relationship Dialog */}
      {data && (
        <AddRelationshipDialog
          open={relationshipDialogOpen}
          onClose={() => setRelationshipDialogOpen(false)}
          item={data}
          onRelationshipAdded={handleRelationshipChange}
        />
      )}
    </Box>
  );
}<|MERGE_RESOLUTION|>--- conflicted
+++ resolved
@@ -581,11 +581,10 @@
                   </Typography>
                 )}
               </Paper>
-<<<<<<< HEAD
-            </Grid2>
+            </Grid>
 
             {/* Add Relationships Display Here */}
-            <Grid2 size={{ xs: 12 }}>
+            <Grid size={{ xs: 12 }}>
               {data && data._id && (
                 <RelationshipsDisplay
                   entityId={data._id}
@@ -596,14 +595,9 @@
                   key={`relationships-${relationshipsRefreshTrigger}`}
                 />
               )}
-            </Grid2>
-          </Grid2>
-        </Grid2>
-=======
             </Grid>
           </Grid>
         </Grid>
->>>>>>> fc509955
 
         {/* Right Column */}
         <Grid size={{ xs: 12, md: 4 }}>
