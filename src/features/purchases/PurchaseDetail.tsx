--- conflicted
+++ resolved
@@ -6,15 +6,10 @@
   Paper,
   Button,
   Divider,
-<<<<<<< HEAD
-  Grid2,
+  Grid,
   IconButton,
   Tooltip,
   Alert,
-=======
-  Grid,
-  Stack,
->>>>>>> fc509955
   Table,
   TableBody,
   TableHead,
@@ -230,13 +225,8 @@
         </Box>
       </Box>
 
-<<<<<<< HEAD
-      <Grid2 container spacing={3}>
-        <Grid2 size={{ xs: 12, md: 8 }}>
-=======
       <Grid container spacing={3}>
-        <Grid size={{ xs: 12, md: 6 }}>
->>>>>>> fc509955
+        <Grid size={{ xs: 12, md: 8 }}>
           <Paper sx={{ p: 3, mb: 3 }}>
             <Box sx={{
               display: "flex",
@@ -250,8 +240,8 @@
               <StatusChip status={purchase.status} />
             </Box>
 
-            <Grid2 container spacing={2} sx={{ mb: 2 }}>
-              <Grid2 size={{ xs: 12, md: 6 }}>
+            <Grid container spacing={2} sx={{ mb: 2 }}>
+              <Grid size={{ xs: 12, md: 6 }}>
                 <Typography variant="body2" color="text.secondary">
                   Purchase Date
                 </Typography>
@@ -260,68 +250,66 @@
                     formatDate(purchase.purchaseDate) :
                     "Not specified"}
                 </Typography>
-              </Grid2>
-              <Grid2 size={{ xs: 12, md: 6 }}>
+              </Grid>
+              <Grid size={{ xs: 12, md: 6 }}>
                 <Typography variant="body2" color="text.secondary">
                   Invoice Number
                 </Typography>
                 <Typography variant="body1">
                   {purchase.invoiceNumber || "Not specified"}
                 </Typography>
-              </Grid2>
-              <Grid2 size={{ xs: 12, md: 6 }}>
+              </Grid>
+              <Grid size={{ xs: 12, md: 6 }}>
                 <Typography variant="body2" color="text.secondary">
                   Payment Method
                 </Typography>
                 <Typography variant="body1">
                   {formatPaymentMethod(purchase.paymentMethod)}
                 </Typography>
-              </Grid2>
-              <Grid2 size={{ xs: 12, md: 6 }}>
+              </Grid>
+              <Grid size={{ xs: 12, md: 6 }}>
                 <Typography variant="body2" color="text.secondary">
                   Total Amount
                 </Typography>
                 <Typography variant="body1" fontWeight="bold">
                   {formatCurrency(purchase.total || 0)}
                 </Typography>
-              </Grid2>
-            </Grid2>
+              </Grid>
+            </Grid>
 
             <Divider sx={{ my: 2 }} />
 
             <Typography variant="h6" gutterBottom>
               Contact Information
             </Typography>
-            <Grid2 container spacing={2}>
-              <Grid2 size={{ xs: 12, md: 6 }}>
+            <Grid container spacing={2}>
+              <Grid size={{ xs: 12, md: 6 }}>
                 <Typography variant="body2" color="text.secondary">
                   Contact Name
                 </Typography>
                 <Typography variant="body1">
                   {purchase.supplier?.contactName || "Not specified"}
                 </Typography>
-              </Grid2>
-              <Grid2 size={{ xs: 12, md: 6 }}>
+              </Grid>
+              <Grid size={{ xs: 12, md: 6 }}>
                 <Typography variant="body2" color="text.secondary">
                   Email
                 </Typography>
                 <Typography variant="body1">
                   {purchase.supplier?.email || "Not specified"}
                 </Typography>
-              </Grid2>
-              <Grid2 size={{ xs: 12, md: 6 }}>
+              </Grid>
+              <Grid size={{ xs: 12, md: 6 }}>
                 <Typography variant="body2" color="text.secondary">
                   Phone
                 </Typography>
                 <Typography variant="body1">
                   {purchase.supplier?.phone || "Not specified"}
                 </Typography>
-              </Grid2>
-            </Grid2>
+              </Grid>
+            </Grid>
 
             {purchase.notes && (
-<<<<<<< HEAD
-=======
               <Box sx={{ mb: 1.5 }}>
                 <Typography variant="body2" color="text.secondary">Notes</Typography>
                 <Typography variant="body1" style={{ whiteSpace: 'pre-wrap' }}>{purchase.notes}</Typography>
@@ -336,7 +324,6 @@
             <Divider sx={{ mb: 2 }} />
 
             {purchase.supplier && purchase.supplier.name ? (
->>>>>>> fc509955
               <>
                 <Divider sx={{ my: 2 }} />
                 <Typography variant="h6" gutterBottom>
@@ -346,13 +333,9 @@
               </>
             )}
           </Paper>
-<<<<<<< HEAD
-
-=======
         </Grid>
 
         <Grid size={{ xs: 12 }}>
->>>>>>> fc509955
           <Paper sx={{ p: 3, mb: 3 }}>
             <Typography variant="h5" component="h2" gutterBottom>
               Purchased Items
@@ -437,8 +420,7 @@
           </Paper>
         </Grid>
 
-<<<<<<< HEAD
-        <Grid2 size={{ xs: 12, md: 4 }}>
+        <Grid size={{ xs: 12, md: 4 }}>
           <Card sx={{ mb: 3 }}>
             <CardHeader title="Payment Summary" />
             <CardContent>
@@ -447,31 +429,6 @@
                 <Typography variant="body1">
                   {formatCurrency(purchase.subtotal || 0)}
                 </Typography>
-=======
-        <Grid size={{ xs: 12 }}>
-          <Paper sx={{ p: 3 }}>
-            <Typography variant="h6" gutterBottom>Purchase Summary</Typography>
-            <Divider sx={{ mb: 2 }} />
-
-            <Box sx={{
-              display: 'flex',
-              flexDirection: 'column',
-              alignItems: 'flex-end'
-            }}>
-              <Box sx={{ display: 'flex', justifyContent: 'space-between', width: '250px', mb: 1 }}>
-                <Typography>Subtotal:</Typography>
-                <Typography>{formatCurrency(purchase.subtotal)}</Typography>
-              </Box>
-
-              <Box sx={{ display: 'flex', justifyContent: 'space-between', width: '250px', mb: 1 }}>
-                <Typography>Tax ({purchase.taxRate || 0}%):</Typography>
-                <Typography>{formatCurrency(purchase.taxAmount || 0)}</Typography>
-              </Box>
-
-              <Box sx={{ display: 'flex', justifyContent: 'space-between', width: '250px', mb: 1 }}>
-                <Typography>Shipping:</Typography>
-                <Typography>{formatCurrency(purchase.shippingCost || 0)}</Typography>
->>>>>>> fc509955
               </Box>
               {(purchase.discountAmount || 0) > 0 && (
                 <Box sx={{
@@ -518,7 +475,6 @@
                   {formatCurrency(purchase.total || 0)}
                 </Typography>
               </Box>
-<<<<<<< HEAD
             </CardContent>
           </Card>
 
@@ -585,14 +541,8 @@
               </Box>
             </CardContent>
           </Card>
-        </Grid2>
-      </Grid2>
-=======
-            </Box>
-          </Paper>
         </Grid>
       </Grid>
->>>>>>> fc509955
     </Box>
   );
 }