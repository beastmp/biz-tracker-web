import { useState, useEffect, useMemo } from "react";
import { Link as RouterLink } from "react-router-dom";
import {
  Box,
  Paper,
  Typography,
  Table,
  TableBody,
  TableCell,
  TableContainer,
  TableHead,
  TableRow,
  Button,
  IconButton,
  TextField,
  InputAdornment,
  Card,
  CardContent,
  CardActions,
  Divider,
  Grid,
  Stack,
  Tooltip,
  Menu,
  MenuItem,
  FormControl,
  Select,
  SelectChangeEvent,
  Chip,
  ListItemText,
  TablePagination
} from "@mui/material";
import {
  Add,
  Delete,
  Edit,
  Search,
  Visibility,
  GridView as GridViewIcon,
  List as ListViewIcon,
  FilterList,
  Sort,
  GetApp,
  ClearAll,
  DateRange
} from "@mui/icons-material";
import {
  usePurchases,
  useDeletePurchase,
  RelationshipPurchase,
  formatPurchaseMeasurement
} from "@hooks/usePurchases";
import { formatCurrency, formatDate, formatPaymentMethod } from "@utils/formatters";
import LoadingScreen from "@components/ui/LoadingScreen";
import ErrorFallback from "@components/ui/ErrorFallback";
import { useSettings } from "@hooks/useSettings";
import StatusChip from "@components/ui/StatusChip";

// Function to format purchase items for display from relationships
const getPurchaseItemsDisplayText = (purchase: RelationshipPurchase) => {
  if (!purchase?.relationshipItems || purchase.relationshipItems.length === 0) {
    return "No items";
  }

  // Calculate total items (number of relationships)
  const totalItems = purchase.relationshipItems.length;

  // Count total quantity across all measurement types
  const totalQuantity = purchase.relationshipItems.reduce(
    (total: number, relationship: Relationship) => {
      const measurements = relationship.measurements || {};
      const attributes = relationship.purchaseItemAttributes || {};
      let itemQty = 0;

      if (attributes.purchasedBy === "quantity") {
        itemQty = measurements.quantity || 0;
      } else if (attributes.purchasedBy === "weight") {
        itemQty = 1; // Count each weight item as 1 for display simplicity
      } else if (attributes.purchasedBy === "length") {
        itemQty = 1; // Count each length item as 1
      } else if (attributes.purchasedBy === "area") {
        itemQty = 1; // Count each area item as 1
      } else if (attributes.purchasedBy === "volume") {
        itemQty = 1; // Count each volume item as 1
      } else {
        itemQty = measurements.quantity || 0; // Default to quantity
      }

      return total + itemQty;
    },
    0
  );

  return `${totalItems} ${totalItems === 1 ? "item" : "items"} (${totalQuantity} units total)`;
};

export default function PurchasesList() {
  const [searchQuery, setSearchQuery] = useState("");
  const { data: purchases = [], isLoading, error } = usePurchases();
  const deletePurchase = useDeletePurchase();
  const { settings } = useSettings();

  // Initialize view mode from settings
  const [viewMode, setViewMode] = useState<"grid" | "list">(
    settings.defaultViewMode || "list"
  );

  // Add sorting, filtering, and pagination
  const [sortOrder, setSortOrder] = useState<
    "date-desc" | "date-asc" | "total-desc" | "total-asc"
  >("date-desc");
  const [statusFilter, setStatusFilter] = useState<string>("all");
  const [paymentMethodFilter, setPaymentMethodFilter] = useState<string>("all");
  const [dateFilter, setDateFilter] = useState<{ start: string; end: string }>({
    start: "",
    end: ""
  });
  const [page, setPage] = useState(0);
  const [rowsPerPage, setRowsPerPage] = useState(10);

  // Menu state
  const [filterMenuAnchor, setFilterMenuAnchor] = useState<null | HTMLElement>(
    null
  );
  const [sortMenuAnchor, setSortMenuAnchor] = useState<null | HTMLElement>(
    null
  );
  const [dateMenuAnchor, setDateMenuAnchor] = useState<null | HTMLElement>(
    null
  );

  // Debug logs
  useEffect(() => {
    console.log("Purchases data:", purchases);
  }, [purchases]);

  // Update view mode if settings change
  useEffect(() => {
    setViewMode(settings.defaultViewMode || "list");
  }, [settings.defaultViewMode]);

  // Apply filters and sorting
  const filteredPurchases = useMemo(() => {
    // First apply text search
    let filtered = searchQuery
      ? purchases.filter(
          (purchase) =>
            (purchase.supplier?.name &&
              purchase.supplier.name
                .toLowerCase()
                .includes(searchQuery.toLowerCase())) ||
            (purchase.invoiceNumber &&
              purchase.invoiceNumber
                .toLowerCase()
                .includes(searchQuery.toLowerCase()))
        )
      : purchases;

    // Apply status filter
    if (statusFilter !== "all") {
      filtered = filtered.filter(
        (purchase) => purchase.status === statusFilter
      );
    }

    // Apply payment method filter
    if (paymentMethodFilter !== "all") {
      filtered = filtered.filter(
        (purchase) => purchase.paymentMethod === paymentMethodFilter
      );
    }

    // Apply date filter
    if (dateFilter.start) {
      const startDate = new Date(dateFilter.start);
      filtered = filtered.filter((purchase) =>
        purchase.purchaseDate
          ? new Date(purchase.purchaseDate) >= startDate
          : true
      );
    }
    if (dateFilter.end) {
      const endDate = new Date(dateFilter.end);
      // Set end date to end of day
      endDate.setHours(23, 59, 59, 999);
      filtered = filtered.filter((purchase) =>
        purchase.purchaseDate
          ? new Date(purchase.purchaseDate) <= endDate
          : true
      );
    }

    // Apply sorting
    filtered.sort((a, b) => {
      switch (sortOrder) {
        case "date-desc":
          return (
            new Date(b.purchaseDate || 0).getTime() -
            new Date(a.purchaseDate || 0).getTime()
          );
        case "date-asc":
          return (
            new Date(a.purchaseDate || 0).getTime() -
            new Date(b.purchaseDate || 0).getTime()
          );
        case "total-desc":
          return (b.total || 0) - (a.total || 0);
        case "total-asc":
          return (a.total || 0) - (b.total || 0);
        default:
          return 0;
      }
    });

    return filtered;
  }, [
    purchases,
    searchQuery,
    statusFilter,
    paymentMethodFilter,
    dateFilter,
    sortOrder
  ]);

  // Get paginated data
  const paginatedPurchases = useMemo(() => {
    return filteredPurchases.slice(
      page * rowsPerPage,
      page * rowsPerPage + rowsPerPage
    );
  }, [filteredPurchases, page, rowsPerPage]);

  const handleDelete = async (id: string) => {
    if (
      window.confirm(
        "Are you sure you want to delete this purchase? This will update inventory quantities."
      )
    ) {
      try {
        await deletePurchase.mutateAsync(id);
      } catch (error) {
        console.error("Failed to delete purchase:", error);
      }
    }
  };

  const handleChangePage = (_: unknown, newPage: number) => {
    setPage(newPage);
  };

  const handleChangeRowsPerPage = (
    event: React.ChangeEvent<HTMLInputElement>
  ) => {
    setRowsPerPage(parseInt(event.target.value, 10));
    setPage(0);
  };

  const handleStatusFilterChange = (event: SelectChangeEvent) => {
    setStatusFilter(event.target.value);
    setPage(0);
  };

  const handlePaymentMethodFilterChange = (event: SelectChangeEvent) => {
    setPaymentMethodFilter(event.target.value);
    setPage(0);
  };

  const handleSortOrderChange = (
    newOrder: "date-desc" | "date-asc" | "total-desc" | "total-asc"
  ) => {
    setSortOrder(newOrder);
    setSortMenuAnchor(null);
  };

  const handleClearFilters = () => {
    setSearchQuery("");
    setStatusFilter("all");
    setPaymentMethodFilter("all");
    setDateFilter({ start: "", end: "" });
    setFilterMenuAnchor(null);
  };

  const handleDateFilterChange = (field: "start" | "end", value: string) => {
    setDateFilter((prev) => ({
      ...prev,
      [field]: value
    }));
  };

  const handleExportCSV = () => {
    // Use csvDelimiter from settings instead of hardcoded comma
    let csvContent = `data:text/csv;charset=utf-8;`;
    const delimiter = settings.csvDelimiter || ",";

    // Create CSV content
    csvContent += `ID${delimiter}Date${delimiter}Supplier${delimiter}Invoice Number${delimiter}Items${delimiter}Total${delimiter}Status${delimiter}Payment Method\n`;

    filteredPurchases.forEach((purchase) => {
      csvContent += `${purchase._id || ""}${delimiter}`;
      csvContent += `${
        purchase.purchaseDate ? formatDate(purchase.purchaseDate) : ""
      }${delimiter}`;
      csvContent += `${(purchase.supplier?.name || "Unknown Supplier").replace(
        /,/g,
        " "
      )}${delimiter}`;
      csvContent += `${purchase.invoiceNumber || ""}${delimiter}`;
      csvContent += `${
        purchase.relationshipItems?.length || 0
      }${delimiter}`;
      csvContent += `${purchase.total || 0}${delimiter}`;
      csvContent += `${purchase.status || ""}${delimiter}`;
      csvContent += `${purchase.paymentMethod || ""}\n`;
    });

    // Create download link
    const encodedUri = encodeURI(csvContent);
    const link = document.createElement("a");
    link.setAttribute("href", encodedUri);
    link.setAttribute(
      "download",
      `purchases_export_${new Date().toISOString().split("T")[0]}.csv`
    );
    document.body.appendChild(link);
    link.click();
    document.body.removeChild(link);
  };

  const calculateActiveFilters = (): number => {
    let count = 0;
    if (statusFilter !== "all") count++;
    if (paymentMethodFilter !== "all") count++;
    if (dateFilter.start || dateFilter.end) count++;
    return count;
  };

  if (isLoading) {
    return <LoadingScreen />;
  }

  if (error) {
    return (
      <ErrorFallback
        error={error as Error}
        message="Failed to load purchases"
      />
    );
  }

  return (
    <Box>
      <Box
        sx={{
          display: "flex",
          justifyContent: "space-between",
          mb: 3,
          alignItems: "center"
        }}
      >
        <Typography variant="h4" component="h1">
          Purchases
        </Typography>
        <Box sx={{ display: "flex", gap: 2 }}>
          {/* View Mode Toggles */}
          <Stack direction="row" spacing={1}>
            <Tooltip title="Grid View">
              <IconButton
                color={viewMode === "grid" ? "primary" : "default"}
                onClick={() => setViewMode("grid")}
              >
                <GridViewIcon />
              </IconButton>
            </Tooltip>
            <Tooltip title="List View">
              <IconButton
                color={viewMode === "list" ? "primary" : "default"}
                onClick={() => setViewMode("list")}
              >
                <ListViewIcon />
              </IconButton>
            </Tooltip>
          </Stack>
          <Button
            variant="contained"
            color="primary"
            startIcon={<Add />}
            component={RouterLink}
            to="/purchases/new"
          >
            New Purchase
          </Button>
        </Box>
      </Box>

      <Box sx={{ display: "flex", gap: 2, mb: 3 }}>
        <TextField
          fullWidth
          variant="outlined"
          placeholder="Search by supplier name or invoice number..."
          value={searchQuery}
          onChange={(e) => setSearchQuery(e.target.value)}
          InputProps={{
            startAdornment: (
              <InputAdornment position="start">
                <Search />
              </InputAdornment>
            )
          }}
          size="small"
        />

        <Tooltip title="Filter">
          <Button
            variant="outlined"
            startIcon={<FilterList />}
            onClick={(e) => setFilterMenuAnchor(e.currentTarget)}
          >
            Filter
            {calculateActiveFilters() > 0 && (
              <Chip
                size="small"
                label={calculateActiveFilters()}
                color="primary"
                sx={{ ml: 1 }}
              />
            )}
          </Button>
        </Tooltip>

        <Tooltip title="Date Range">
          <Button
            variant="outlined"
            startIcon={<DateRange />}
            onClick={(e) => setDateMenuAnchor(e.currentTarget)}
            color={dateFilter.start || dateFilter.end ? "primary" : "inherit"}
          >
            Date
          </Button>
        </Tooltip>

        <Tooltip title="Sort">
          <Button
            variant="outlined"
            startIcon={<Sort />}
            onClick={(e) => setSortMenuAnchor(e.currentTarget)}
          >
            Sort
          </Button>
        </Tooltip>

        <Tooltip title="Export CSV">
          <Button
            variant="outlined"
            startIcon={<GetApp />}
            onClick={handleExportCSV}
          >
            Export
          </Button>
        </Tooltip>
      </Box>

      {/* Filter Menu */}
      <Menu
        anchorEl={filterMenuAnchor}
        open={Boolean(filterMenuAnchor)}
        onClose={() => setFilterMenuAnchor(null)}
        sx={{ "& .MuiPaper-root": { width: 280, maxWidth: "100%", p: 1 } }}
      >
        <Box sx={{ p: 1 }}>
          <Typography variant="subtitle2" gutterBottom>
            Status
          </Typography>
          <FormControl fullWidth size="small" sx={{ mb: 2 }}>
            <Select value={statusFilter} onChange={handleStatusFilterChange}>
              <MenuItem value="all">All Statuses</MenuItem>
              <MenuItem value="pending">Pending</MenuItem>
              <MenuItem value="received">Received</MenuItem>
              <MenuItem value="partially_received">Partially Received</MenuItem>
              <MenuItem value="cancelled">Cancelled</MenuItem>
            </Select>
          </FormControl>

          <Typography variant="subtitle2" gutterBottom>
            Payment Method
          </Typography>
          <FormControl fullWidth size="small" sx={{ mb: 2 }}>
            <Select
              value={paymentMethodFilter}
              onChange={handlePaymentMethodFilterChange}
            >
              <MenuItem value="all">All Payment Methods</MenuItem>
              <MenuItem value="cash">Cash</MenuItem>
              <MenuItem value="credit">Credit Card</MenuItem>
              <MenuItem value="debit">Debit Card</MenuItem>
              <MenuItem value="check">Check</MenuItem>
              <MenuItem value="bank_transfer">Bank Transfer</MenuItem>
              <MenuItem value="other">Other</MenuItem>
            </Select>
          </FormControl>

          <Button
            fullWidth
            startIcon={<ClearAll />}
            onClick={handleClearFilters}
            disabled={
              statusFilter === "all" &&
              paymentMethodFilter === "all" &&
              !dateFilter.start &&
              !dateFilter.end
            }
          >
            Clear All Filters
          </Button>
        </Box>
      </Menu>

      {/* Date Filter Menu */}
      <Menu
        anchorEl={dateMenuAnchor}
        open={Boolean(dateMenuAnchor)}
        onClose={() => setDateMenuAnchor(null)}
        sx={{ "& .MuiPaper-root": { width: 280, maxWidth: "100%", p: 1 } }}
      >
        <Box sx={{ p: 1 }}>
          <Typography variant="subtitle2" gutterBottom>
            Date Range
          </Typography>

          <TextField
            fullWidth
            label="Start Date"
            type="date"
            value={dateFilter.start}
            onChange={(e) => handleDateFilterChange("start", e.target.value)}
            InputLabelProps={{ shrink: true }}
            size="small"
            sx={{ mb: 2 }}
          />

          <TextField
            fullWidth
            label="End Date"
            type="date"
            value={dateFilter.end}
            onChange={(e) => handleDateFilterChange("end", e.target.value)}
            InputLabelProps={{ shrink: true }}
            size="small"
            sx={{ mb: 2 }}
          />

          <Button
            fullWidth
            variant="contained"
            onClick={() => setDateMenuAnchor(null)}
          >
            Apply
          </Button>

          <Button
            fullWidth
            sx={{ mt: 1 }}
            onClick={() => {
              setDateFilter({ start: "", end: "" });
              setDateMenuAnchor(null);
            }}
            disabled={!dateFilter.start && !dateFilter.end}
          >
            Clear Dates
          </Button>
        </Box>
      </Menu>

      {/* Sort Menu */}
      <Menu
        anchorEl={sortMenuAnchor}
        open={Boolean(sortMenuAnchor)}
        onClose={() => setSortMenuAnchor(null)}
      >
        <MenuItem
          selected={sortOrder === "date-desc"}
          onClick={() => handleSortOrderChange("date-desc")}
        >
          <ListItemText primary="Newest First" />
        </MenuItem>
        <MenuItem
          selected={sortOrder === "date-asc"}
          onClick={() => handleSortOrderChange("date-asc")}
        >
          <ListItemText primary="Oldest First" />
        </MenuItem>
        <MenuItem
          selected={sortOrder === "total-desc"}
          onClick={() => handleSortOrderChange("total-desc")}
        >
          <ListItemText primary="Highest Total" />
        </MenuItem>
        <MenuItem
          selected={sortOrder === "total-asc"}
          onClick={() => handleSortOrderChange("total-asc")}
        >
          <ListItemText primary="Lowest Total" />
        </MenuItem>
      </Menu>

      {filteredPurchases.length === 0 ? (
        <Paper sx={{ p: 4, textAlign: "center" }}>
          <Typography variant="h6" color="textSecondary">
            No purchases found
          </Typography>
          <Typography color="textSecondary" sx={{ mt: 1 }}>
            {searchQuery ||
            statusFilter !== "all" ||
            paymentMethodFilter !== "all" ||
            dateFilter.start ||
            dateFilter.end
              ? "Try adjusting your search or filters"
              : "Click \"New Purchase\" to record your first purchase"}
          </Typography>
        </Paper>
      ) : viewMode === "list" ? (
        <>
          <TableContainer component={Paper}>
            <Table>
              <TableHead>
                <TableRow>
                  <TableCell>Date</TableCell>
                  <TableCell>Supplier</TableCell>
                  <TableCell>Invoice #</TableCell>
                  <TableCell>Items</TableCell>
                  <TableCell align="right">Total</TableCell>
                  <TableCell>Status</TableCell>
                  <TableCell>Payment</TableCell>
                  <TableCell align="center">Actions</TableCell>
                </TableRow>
              </TableHead>
              <TableBody>
                {paginatedPurchases.map((purchase) => {
                  // Get display text for items with all measurement types
                  const itemsDisplay = getPurchaseItemsDisplayText(purchase);

                  return (
                    <TableRow key={purchase._id} hover>
                      <TableCell>
                        {purchase.purchaseDate
                          ? formatDate(purchase.purchaseDate)
                          : "Unknown"}
                      </TableCell>
                      <TableCell>
                        <RouterLink
                          to={`/purchases/${purchase._id}`}
                          style={{
                            textDecoration: "none",
                            color: "#0a7ea4"
                          }}
                        >
                          {purchase.supplier?.name || "Unknown Supplier"}
                        </RouterLink>
                      </TableCell>
                      <TableCell>{purchase.invoiceNumber || "-"}</TableCell>
                      <TableCell>{itemsDisplay}</TableCell>
                      <TableCell align="right">
                        {formatCurrency(purchase.total || 0)}
                      </TableCell>
                      <TableCell>
                        <StatusChip status={purchase.status} />
                      </TableCell>
                      <TableCell>
                        {formatPaymentMethod(purchase.paymentMethod)}
                      </TableCell>
                      <TableCell align="center">
                        <IconButton
                          component={RouterLink}
                          to={`/purchases/${purchase._id}`}
                          color="info"
                          size="small"
                          title="View details"
                        >
                          <Visibility fontSize="small" />
                        </IconButton>
                        <IconButton
                          component={RouterLink}
                          to={`/purchases/${purchase._id}/edit`}
                          color="primary"
                          size="small"
                          title="Edit purchase"
                        >
                          <Edit fontSize="small" />
                        </IconButton>
                        <IconButton
                          color="error"
                          size="small"
                          onClick={() => purchase._id && handleDelete(purchase._id)}
                          title="Delete purchase"
                        >
                          <Delete fontSize="small" />
                        </IconButton>
                      </TableCell>
                    </TableRow>
                  );
                })}
              </TableBody>
            </Table>
          </TableContainer>
          <TablePagination
            rowsPerPageOptions={[5, 10, 25, 50]}
            component="div"
            count={filteredPurchases.length}
            rowsPerPage={rowsPerPage}
            page={page}
            onPageChange={handleChangePage}
            onRowsPerPageChange={handleChangeRowsPerPage}
          />
        </>
      ) : (
        <>
<<<<<<< HEAD
          <Grid2 container spacing={3}>
            {paginatedPurchases.map((purchase, index) => {
=======
          <Grid container spacing={3}>
            {paginatedPurchases.map((purchase) => {
>>>>>>> fc509955
              // Format items display for grid view
              const itemsDisplay = getPurchaseItemsDisplayText(purchase);

              return (
<<<<<<< HEAD
                <Grid2
                  xs={12} sm={6} md={4} lg={3}
                  key={purchase._id || `purchase-${index}`}
                >
                  <Card
                    sx={{
                      height: "100%",
                      display: "flex",
                      flexDirection: "column",
                      transition: "transform 0.2s, box-shadow 0.2s",
                      "&:hover": {
                        transform: "translateY(-4px)",
                        boxShadow: 4
                      }
                    }}
                  >
=======
                <Grid size={{ xs: 12, sm: 6, md: 4, lg: 3 }} key={purchase._id}>
                  <Card sx={{
                    height: '100%',
                    display: 'flex',
                    flexDirection: 'column',
                    transition: 'transform 0.2s, box-shadow 0.2s',
                    '&:hover': {
                      transform: 'translateY(-4px)',
                      boxShadow: 4
                    }
                  }}>
>>>>>>> fc509955
                    <CardContent sx={{ flexGrow: 1 }}>
                      <Box
                        sx={{
                          display: "flex",
                          justifyContent: "space-between",
                          alignItems: "flex-start",
                          mb: 2
                        }}
                      >
                        <Typography variant="h6" component="h2" noWrap>
                          {purchase.supplier?.name || "Unknown Supplier"}
                        </Typography>
                        <StatusChip status={purchase.status} />
                      </Box>

                      <Typography
                        variant="body2"
                        color="text.secondary"
                        gutterBottom
                      >
                        {purchase.purchaseDate &&
                          formatDate(purchase.purchaseDate)}
                      </Typography>

                      {purchase.invoiceNumber && (
                        <Typography variant="body2" color="text.secondary">
                          Invoice: {purchase.invoiceNumber}
                        </Typography>
                      )}

                      <Divider sx={{ my: 1.5 }} />

                      <Typography variant="body2">{itemsDisplay}</Typography>

                      <Typography
                        variant="body2"
                        color="text.secondary"
                        sx={{ mt: 1 }}
                      >
                        Payment: {formatPaymentMethod(purchase.paymentMethod)}
                      </Typography>

                      <Typography variant="h5" color="primary" sx={{ mt: 2 }}>
                        {formatCurrency(purchase.total || 0)}
                      </Typography>
                    </CardContent>
                    <CardActions>
                      <Button
                        component={RouterLink}
                        to={`/purchases/${purchase._id}`}
                        size="small"
                        startIcon={<Visibility />}
                      >
                        View
                      </Button>
                      <Button
                        component={RouterLink}
                        to={`/purchases/${purchase._id}/edit`}
                        size="small"
                        startIcon={<Edit />}
                      >
                        Edit
                      </Button>
                      <Button
                        size="small"
                        color="error"
                        startIcon={<Delete />}
                        onClick={() =>
                          purchase._id && handleDelete(purchase._id)
                        }
                        sx={{ marginLeft: "auto" }}
                      >
                        Delete
                      </Button>
                    </CardActions>
                  </Card>
                </Grid>
              );
            })}
<<<<<<< HEAD
          </Grid2>
          <Box sx={{ mt: 2, display: "flex", justifyContent: "center" }}>
=======
          </Grid>
          <Box sx={{ mt: 2, display: 'flex', justifyContent: 'center' }}>
>>>>>>> fc509955
            <TablePagination
              rowsPerPageOptions={[5, 10, 15, 20]}
              component="div"
              count={filteredPurchases.length}
              rowsPerPage={rowsPerPage}
              page={page}
              onPageChange={handleChangePage}
              onRowsPerPageChange={handleChangeRowsPerPage}
            />
          </Box>
        </>
      )}
    </Box>
  );
}<|MERGE_RESOLUTION|>--- conflicted
+++ resolved
@@ -713,19 +713,13 @@
         </>
       ) : (
         <>
-<<<<<<< HEAD
-          <Grid2 container spacing={3}>
+          <Grid container spacing={3}>
             {paginatedPurchases.map((purchase, index) => {
-=======
-          <Grid container spacing={3}>
-            {paginatedPurchases.map((purchase) => {
->>>>>>> fc509955
               // Format items display for grid view
               const itemsDisplay = getPurchaseItemsDisplayText(purchase);
 
               return (
-<<<<<<< HEAD
-                <Grid2
+                <Grid
                   xs={12} sm={6} md={4} lg={3}
                   key={purchase._id || `purchase-${index}`}
                 >
@@ -741,19 +735,6 @@
                       }
                     }}
                   >
-=======
-                <Grid size={{ xs: 12, sm: 6, md: 4, lg: 3 }} key={purchase._id}>
-                  <Card sx={{
-                    height: '100%',
-                    display: 'flex',
-                    flexDirection: 'column',
-                    transition: 'transform 0.2s, box-shadow 0.2s',
-                    '&:hover': {
-                      transform: 'translateY(-4px)',
-                      boxShadow: 4
-                    }
-                  }}>
->>>>>>> fc509955
                     <CardContent sx={{ flexGrow: 1 }}>
                       <Box
                         sx={{
@@ -833,13 +814,8 @@
                 </Grid>
               );
             })}
-<<<<<<< HEAD
-          </Grid2>
+          </Grid>
           <Box sx={{ mt: 2, display: "flex", justifyContent: "center" }}>
-=======
-          </Grid>
-          <Box sx={{ mt: 2, display: 'flex', justifyContent: 'center' }}>
->>>>>>> fc509955
             <TablePagination
               rowsPerPageOptions={[5, 10, 15, 20]}
               component="div"
