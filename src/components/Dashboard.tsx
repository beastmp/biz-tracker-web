--- conflicted
+++ resolved
@@ -265,13 +265,8 @@
         <Grid size={{ xs: 12, md: 8 }}>
           <Grid container spacing={3}>
             {/* Business Summary Stats */}
-<<<<<<< HEAD
-            <Grid item xs={12} sm={6} lg={3}>
-              <Card sx={{ height: "100%", borderRadius: 3 }}>
-=======
             <Grid size={{ xs: 12, sm: 6, lg: 3 }}>
               <Card sx={{ height: '100%', borderRadius: 3 }}>
->>>>>>> fc509955
                 <CardContent>
                   <Box
                     sx={{
@@ -319,13 +314,8 @@
               </Card>
             </Grid>
 
-<<<<<<< HEAD
-            <Grid item xs={12} sm={6} lg={3}>
-              <Card sx={{ height: "100%", borderRadius: 3 }}>
-=======
             <Grid size={{ xs: 12, sm: 6, lg: 3 }}>
               <Card sx={{ height: '100%', borderRadius: 3 }}>
->>>>>>> fc509955
                 <CardContent>
                   <Box
                     sx={{
@@ -371,13 +361,8 @@
               </Card>
             </Grid>
 
-<<<<<<< HEAD
-            <Grid item xs={12} sm={6} lg={3}>
-              <Card sx={{ height: "100%", borderRadius: 3 }}>
-=======
             <Grid size={{ xs: 12, sm: 6, lg: 3 }}>
               <Card sx={{ height: '100%', borderRadius: 3 }}>
->>>>>>> fc509955
                 <CardContent>
                   <Box
                     sx={{
@@ -427,13 +412,8 @@
               </Card>
             </Grid>
 
-<<<<<<< HEAD
-            <Grid item xs={12} sm={6} lg={3}>
-              <Card sx={{ height: "100%", borderRadius: 3 }}>
-=======
             <Grid size={{ xs: 12, sm: 6, lg: 3 }}>
               <Card sx={{ height: '100%', borderRadius: 3 }}>
->>>>>>> fc509955
                 <CardContent>
                   <Box
                     sx={{
@@ -553,13 +533,8 @@
         </Grid>
 
         {/* Quick Actions Panel */}
-<<<<<<< HEAD
-        <Grid item xs={12} md={4}>
-          <Card sx={{ mb: 3, borderRadius: 3, overflow: "visible" }}>
-=======
         <Grid size={{ xs: 12, md: 4 }}>
           <Card sx={{ mb: 3, borderRadius: 3, overflow: 'visible' }}>
->>>>>>> fc509955
             <CardHeader
               title="Quick Actions"
               titleTypographyProps={{ variant: "h6", fontWeight: "bold" }}
@@ -764,13 +739,8 @@
       {/* Low Stock and Search */}
       <Grid container spacing={3} sx={{ mb: 4 }}>
         {/* Search Inventory */}
-<<<<<<< HEAD
-        <Grid item xs={12} md={6}>
-          <Card sx={{ height: "100%", borderRadius: 3 }}>
-=======
         <Grid size={{ xs: 12, md: 6 }}>
           <Card sx={{ height: '100%', borderRadius: 3 }}>
->>>>>>> fc509955
             <CardHeader
               title="Search Inventory"
               titleTypographyProps={{ variant: "h6", fontWeight: "bold" }}
@@ -844,41 +814,11 @@
                             <Typography component="div">{item.name}</Typography>
                           }
                           secondary={
-<<<<<<< HEAD
-                            <Box
-                              component="div"
-                              sx={{
-                                display: "flex",
-                                justifyContent: "space-between",
-                                alignItems: "center",
-                                mt: 0.5
-                              }}
-                            >
-                              <Box
-                                component="span"
-                                sx={{
-                                  fontSize: "0.875rem",
-                                  color: "text.secondary",
-                                  flex: 1
-                                }}
-                              >
-                                SKU: {item.sku}
-                              </Box>
-                              <Box
-                                component="span"
-                                sx={{
-                                  fontSize: "0.875rem",
-                                  fontWeight: "medium",
-                                  color: "primary.main"
-                                }}
-                              >
-=======
                             <Box component="span" sx={{ display: 'flex', justifyContent: 'space-between', alignItems: 'center', mt: 0.5 }}>
                               <Typography variant="body2" color="text.secondary" sx={{ flex: 1 }} component="span">
                                 SKU: {item.sku}
                               </Typography>
                               <Typography variant="body2" fontWeight="medium" color="primary.main" component="span">
->>>>>>> fc509955
                                 {formatCurrency(item.price)}
                               </Box>
                             </Box>
@@ -938,13 +878,8 @@
         </Grid>
 
         {/* Low Stock Items */}
-<<<<<<< HEAD
-        <Grid item xs={12} md={6}>
-          <Card sx={{ height: "100%", borderRadius: 3 }}>
-=======
         <Grid size={{ xs: 12, md: 6 }}>
           <Card sx={{ height: '100%', borderRadius: 3 }}>
->>>>>>> fc509955
             <CardHeader
               avatar={
                 <Avatar
@@ -1035,36 +970,6 @@
                           </Box>
                         }
                         secondary={
-<<<<<<< HEAD
-                          <Grid
-                            container
-                            alignItems="center"
-                            sx={{ mt: 0.5 }}
-                            component="div"
-                          >
-                            <Grid item xs={8} component="div">
-                              <LinearProgress
-                                variant="determinate"
-                                value={item.trackingType === "quantity" ?
-                                  Math.min(
-                                    item.quantity / settings.quantityThreshold * 50,
-                                    100
-                                  ) :
-                                  30 // Simplified for weight-based items
-                                }
-                                color="warning"
-                                sx={{ height: 6, borderRadius: 3 }}
-                              />
-                            </Grid>
-                            <Grid item xs={4} sx={{ textAlign: "right" }}>
-                              <Typography
-                                variant="caption"
-                                color="text.secondary"
-                                component="div"
-                              >
-                                SKU: {item.sku}
-                              </Typography>
-=======
                           <Typography component="span" variant="body2">
                             <Grid container component="span" alignItems="center" sx={{ mt: 0.5 }}>
                               <Grid size={{ xs: 8 }} component="span">
@@ -1083,7 +988,6 @@
                                   SKU: {item.sku}
                                 </Typography>
                               </Grid>
->>>>>>> fc509955
                             </Grid>
                           </Typography>
                         }
@@ -1132,13 +1036,8 @@
       {/* Recent Activity */}
       <Grid container spacing={3}>
         {/* Recent Sales */}
-<<<<<<< HEAD
-        <Grid item xs={12} md={6}>
-          <Card sx={{ height: "100%", borderRadius: 3 }}>
-=======
         <Grid size={{ xs: 12, md: 6 }}>
           <Card sx={{ height: '100%', borderRadius: 3 }}>
->>>>>>> fc509955
             <CardHeader
               avatar={
                 <Avatar sx={{ bgcolor: alpha(theme.palette.success.main, 0.8) }}>
@@ -1204,33 +1103,10 @@
                             </Box>
                           }
                           secondary={
-<<<<<<< HEAD
-                            <Box
-                              sx={{
-                                display: "flex",
-                                justifyContent: "space-between",
-                                alignItems: "center"
-                              }}
-                            >
-                              <Box sx={{ display: "flex", alignItems: "center", gap: 0.5 }}>
-                                <CalendarToday
-                                  fontSize="small"
-                                  color="action"
-                                  sx={{ fontSize: "0.9rem" }}
-                                />
-                                <Box
-                                  component="span"
-                                  sx={{
-                                    fontSize: "0.75rem",
-                                    color: "text.secondary"
-                                  }}
-                                >
-=======
                             <Box component="span" sx={{ display: 'flex', justifyContent: 'space-between', alignItems: 'center' }}>
                               <Box component="span" sx={{ display: 'flex', alignItems: 'center', gap: 0.5 }}>
                                 <CalendarToday fontSize="small" color="action" sx={{ fontSize: '0.9rem' }} />
                                 <Typography variant="caption" color="text.secondary" component="span">
->>>>>>> fc509955
                                   {formatDate(sale.createdAt || new Date())}
                                 </Box>
                               </Box>
@@ -1277,13 +1153,8 @@
         </Grid>
 
         {/* Recent Purchases */}
-<<<<<<< HEAD
-        <Grid item xs={12} md={6}>
-          <Card sx={{ height: "100%", borderRadius: 3 }}>
-=======
         <Grid size={{ xs: 12, md: 6 }}>
           <Card sx={{ height: '100%', borderRadius: 3 }}>
->>>>>>> fc509955
             <CardHeader
               avatar={
                 <Avatar sx={{ bgcolor: alpha(theme.palette.info.main, 0.8) }}>
@@ -1349,30 +1220,6 @@
                             </Box>
                           }
                           secondary={
-<<<<<<< HEAD
-                            <Box
-                              sx={{
-                                display: "flex",
-                                justifyContent: "space-between",
-                                alignItems: "center"
-                              }}
-                            >
-                              <Box sx={{ display: "flex", alignItems: "center", gap: 0.5 }}>
-                                <CalendarToday
-                                  fontSize="small"
-                                  color="action"
-                                  sx={{ fontSize: "0.9rem" }}
-                                />
-                                <Box
-                                  component="span"
-                                  sx={{
-                                    fontSize: "0.75rem",
-                                    color: "text.secondary"
-                                  }}
-                                >
-                                  {formatDate(purchase.purchaseDate || new Date())}
-                                </Box>
-=======
                             <Typography component="span" variant="body2">
                               <Box component="span" sx={{ display: 'flex', justifyContent: 'space-between', alignItems: 'center' }}>
                                 <Box component="span" sx={{ display: 'flex', alignItems: 'center', gap: 0.5 }}>
@@ -1382,7 +1229,6 @@
                                   </Typography>
                                 </Box>
                                 <StatusChip status={purchase.status} size="small" />
->>>>>>> fc509955
                               </Box>
                             </Typography>
                           }
